# coding: utf-8
import os
import sys

import pytest  # noqa

from ray._private.test_utils import load_test_config, wait_for_condition
from ray.autoscaler._private.event_summarizer import EventSummarizer
from ray.autoscaler._private.node_launcher import BaseNodeLauncher
from ray.autoscaler._private.node_provider_availability_tracker import (
    NodeProviderAvailabilityTracker,
)
from ray.autoscaler.node_launch_exception import NodeLaunchException
from ray.autoscaler.v2.instance_manager.config import AutoscalingConfig
from ray.autoscaler.v2.instance_manager.node_provider import NodeProviderAdapter
from ray.autoscaler.v2.tests.util import FakeCounter
from ray.tests.autoscaler_test_utils import MockBatchingProvider, MockProvider

import logging
from ray.autoscaler.v2.instance_manager.node_provider import logger
logger.setLevel(logging.DEBUG)


@pytest.fixture(scope="function")
def node_providers(request):
    if hasattr(request, "param") and request.param == "batch":
        base_provider = MockBatchingProvider()
    else:
        base_provider = MockProvider()
    node_provider = NodeProviderAdapter(
        base_provider,
        BaseNodeLauncher(
            base_provider,
            FakeCounter(),
            EventSummarizer(),
<<<<<<< HEAD
            NodeProviderAvailabilityTracker(),
        ),
        NodeProviderConfig(load_test_config("test_ray_complex.yaml")),
    )
=======
            self.availability_tracker,
        )
        self.config = AutoscalingConfig(load_test_config("test_ray_complex.yaml"))
        self.node_provider = NodeProviderAdapter(
            self.base_provider, self.node_launcher, self.config
        )
>>>>>>> 394d3636

    yield base_provider, node_provider


@pytest.mark.parametrize(
    "node_providers",
    ["sync", "batch"],
    indirect=True,
)
def test_node_providers_basic(node_providers):
    base_provider, node_provider = node_providers
    # Launch one and don't wait
    node_provider.update(
        id="1",
        target_running_nodes={"worker_nodes": 1},
        to_terminate=[],
    )

    assert len(node_provider.get_state().running_nodes) == 0
    wait_for_condition(lambda: len(base_provider.mock_nodes) == 1)

    base_provider.finish_starting_nodes()
    assert len(node_provider.get_state().running_nodes) == 1
    assert (
        list(node_provider.get_state().running_nodes.values())[0].node_type
        == "worker_nodes"
    )


    # Launch multiple and wait
    node_provider.update(
        id="2",
        target_running_nodes={"worker_nodes": 2},
        to_terminate=[],
        wait=True,
    )
    base_provider.finish_starting_nodes()

    def get_running_cloud_ids_types(state):
        return [
            (n.cloud_instance_id, n.node_type) for n in state.running_nodes.values()
        ]

    assert sorted(get_running_cloud_ids_types(node_provider.get_state())) == sorted(
        [("0", "worker_nodes"), ("1", "worker_nodes")]
    )

    # Terminate with updates.
    node_provider.update(id="3", target_running_nodes={"worker_nodes": 2}, to_terminate=["0"], wait=True)

    def verify():
        base_provider.finish_starting_nodes()
        state = node_provider.get_state()
        running_cloud_ids_types = [
            (n.cloud_instance_id, n.node_type) for n in state.running_nodes.values()
        ]
        assert sorted(running_cloud_ids_types) == sorted(
            [("1", "worker_nodes"), ("2", "worker_nodes")]
        )
        return True
    wait_for_condition(verify)

def test_create_node_failure(node_providers):
    base_provider, node_provider = node_providers
    base_provider.error_creates = NodeLaunchException(
        "hello", "failed to create node", src_exc_info=None
    )
    node_provider.update(id="id1", target_running_nodes={"worker_nodes": 1})

    def verify():
        state = node_provider.get_state()
        assert len(state.running_nodes) == 0
        assert len(state.launch_errors) == 1
        assert type(state.launch_errors[0].exception) == NodeLaunchException
        assert state.launch_errors[0].node_type == "worker_nodes"
        assert len(base_provider.mock_nodes) == 0
        assert (
            "worker_nodes"
            in node_provider._node_launcher.node_provider_availability_tracker.summary().node_availabilities  # noqa
        )
        return True
    
    wait_for_condition(verify)

def test_terminate_node_failure(node_providers):
    base_provider, node_provider = node_providers
    base_provider.error_terminates = Exception("failed to terminate node")
    node_provider.update(id="launch1", target_running_nodes={"worker_nodes": 1})

    def nodes_launched():
        base_provider.finish_starting_nodes()
        state = node_provider.get_state()
        return len(state.running_nodes) == 1
    
    wait_for_condition(nodes_launched)

    node_provider.update(id="terminate1", target_running_nodes={}, to_terminate=["0"])

    def verify():
        state = node_provider.get_state()
        assert len(state.running_nodes) == 1
        assert len(state.termination_errors) == 1
        assert type(state.termination_errors[0].exception) == Exception
        assert state.termination_errors[0].cloud_instance_id == "0"
        return True
    
    wait_for_condition(verify)


if __name__ == "__main__":
    if os.environ.get("PARALLEL_CI"):
        sys.exit(pytest.main(["-n", "auto", "--boxed", "-vs", __file__]))
    else:
        sys.exit(pytest.main(["-sv", __file__]))<|MERGE_RESOLUTION|>--- conflicted
+++ resolved
@@ -33,19 +33,10 @@
             base_provider,
             FakeCounter(),
             EventSummarizer(),
-<<<<<<< HEAD
             NodeProviderAvailabilityTracker(),
         ),
-        NodeProviderConfig(load_test_config("test_ray_complex.yaml")),
+        AutoscalingConfig(load_test_config("test_ray_complex.yaml"))
     )
-=======
-            self.availability_tracker,
-        )
-        self.config = AutoscalingConfig(load_test_config("test_ray_complex.yaml"))
-        self.node_provider = NodeProviderAdapter(
-            self.base_provider, self.node_launcher, self.config
-        )
->>>>>>> 394d3636
 
     yield base_provider, node_provider
 
