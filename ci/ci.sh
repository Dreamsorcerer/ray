--- conflicted
+++ resolved
@@ -261,27 +261,18 @@
 }
 
 test_wheels() {
-<<<<<<< HEAD
   build_wheels_and_jars
 
   local TEST_WHEEL_RESULT=0
 
-=======
-  local TEST_WHEEL_RESULT=0
-
->>>>>>> 7ed5c6d9
   "${WORKSPACE_DIR}"/ci/build/test-wheels.sh || TEST_WHEEL_RESULT=$?
 
   if [[ "${TEST_WHEEL_RESULT}" != 0 ]]; then
     cat -- /tmp/ray/session_latest/logs/* || true
     sleep 60  # Explicitly sleep 60 seconds for logs to go through
-    exit "${TEST_WHEEL_RESULT}"
-  fi
-<<<<<<< HEAD
-=======
+  fi
 
   return "${TEST_WHEEL_RESULT}"
->>>>>>> 7ed5c6d9
 }
 
 install_npm_project() {
@@ -744,19 +735,8 @@
   . "${ROOT_DIR}"/env/install-dependencies.sh  # Script is sourced to propagate up environment changes
 }
 
-<<<<<<< HEAD
-build_lint() {
-  _bazel_build_protobuf
-  install_ray
-  build_sphinx_docs
-}
-
-build() {
-  if [[ "${NEED_WHEELS}" == "1" ]]; then
-=======
 build() {
   if [[ "${NEED_WHEELS}" == "true" ]]; then
->>>>>>> 7ed5c6d9
     build_wheels_and_jars
     return
   fi
