--- conflicted
+++ resolved
@@ -127,11 +127,8 @@
         agent_index: int,
         env_id: EnvID,
         init_obs: TensorType,
-<<<<<<< HEAD
         init_infos: Optional[Dict[str, TensorType]] = None,
-=======
         t: int = -1,
->>>>>>> 152a8b90
     ) -> None:
         """Adds an initial observation (after reset) to the Agent's trajectory.
 
@@ -141,17 +138,10 @@
             agent_index: Unique int index (starting from 0) for the agent
                 within its episode. Not to be confused with AGENT_ID (Any).
             env_id: The environment index (in a vectorized setup).
-<<<<<<< HEAD
+            init_obs: The initial observation tensor (after `env.reset()`).
+            init_infos: The initial infos dict (after `env.reset()`).
             t: The time step (episode length - 1). The initial obs has
                 ts=-1(!), then an action/reward/next-obs at t=0, etc..
-            init_obs: The initial observation tensor (after `env.reset()`).
-            init_infos: The initial infos dict (after `env.reset()`).
-=======
-            init_obs: The initial observation tensor (after
-            `env.reset()`).
-            t: The time step (episode length - 1). The initial obs has
-                ts=-1(!), then an action/reward/next-obs at t=0, etc..
->>>>>>> 152a8b90
         """
         # Store episode ID + unroll ID, which will be constant throughout this
         # AgentCollector's lifecycle.
