import logging
import queue
import threading
import time
from abc import ABCMeta, abstractmethod
from collections import defaultdict, namedtuple
from typing import (
    TYPE_CHECKING,
    Any,
    Callable,
    Dict,
    Iterator,
    List,
    Optional,
    Set,
    Tuple,
    Type,
    Union,
)

import numpy as np
import tree  # pip install dm_tree

from ray.rllib.env.base_env import ASYNC_RESET_RETURN, BaseEnv, convert_to_base_env
from ray.rllib.evaluation.collectors.sample_collector import SampleCollector
from ray.rllib.evaluation.collectors.simple_list_collector import SimpleListCollector
from ray.rllib.evaluation.env_runner_v2 import (
    EnvRunnerV2,
    _fetch_atari_metrics,
    _get_or_raise,
    _PerfStats,
)
from ray.rllib.evaluation.episode import Episode
from ray.rllib.evaluation.metrics import RolloutMetrics
from ray.rllib.offline import InputReader
from ray.rllib.policy.policy import Policy
from ray.rllib.policy.policy_map import PolicyMap
from ray.rllib.policy.sample_batch import SampleBatch
from ray.rllib.utils.annotations import DeveloperAPI, override
from ray.rllib.utils.debug import summarize
from ray.rllib.utils.deprecation import deprecation_warning
from ray.rllib.utils.framework import try_import_tf
from ray.rllib.utils.numpy import convert_to_numpy, make_action_immutable
from ray.rllib.utils.spaces.space_utils import clip_action, unbatch, unsquash_action
from ray.rllib.utils.typing import (
    AgentID,
    EnvActionType,
    EnvID,
    EnvInfoDict,
    EnvObsType,
    MultiEnvDict,
    PolicyID,
    SampleBatchType,
    TensorStructType,
)
from ray.util.debug import log_once

if TYPE_CHECKING:
    from gym.envs.classic_control.rendering import SimpleImageViewer

    from ray.rllib.algorithms.callbacks import DefaultCallbacks
    from ray.rllib.evaluation.observation_function import ObservationFunction
    from ray.rllib.evaluation.rollout_worker import RolloutWorker

tf1, tf, _ = try_import_tf()
logger = logging.getLogger(__name__)

_PolicyEvalData = namedtuple(
    "_PolicyEvalData",
    ["env_id", "agent_id", "obs", "info", "rnn_state", "prev_action", "prev_reward"],
)

# A batch of RNN states with dimensions [state_index, batch, state_object].
StateBatch = List[List[Any]]


class _NewEpisodeDefaultDict(defaultdict):
    def __missing__(self, env_id):
        if self.default_factory is None:
            raise KeyError(env_id)
        else:
            ret = self[env_id] = self.default_factory(env_id)
            return ret


@DeveloperAPI
class SamplerInput(InputReader, metaclass=ABCMeta):
    """Reads input experiences from an existing sampler."""

    @override(InputReader)
    def next(self) -> SampleBatchType:
        batches = [self.get_data()]
        batches.extend(self.get_extra_batches())
        if len(batches) > 1:
            return batches[0].concat_samples(batches)
        else:
            return batches[0]

    @abstractmethod
    @DeveloperAPI
    def get_data(self) -> SampleBatchType:
        """Called by `self.next()` to return the next batch of data.

        Override this in child classes.

        Returns:
            The next batch of data.
        """
        raise NotImplementedError

    @abstractmethod
    @DeveloperAPI
    def get_metrics(self) -> List[RolloutMetrics]:
        """Returns list of episode metrics since the last call to this method.

        The list will contain one RolloutMetrics object per completed episode.

        Returns:
            List of RolloutMetrics objects, one per completed episode since
            the last call to this method.
        """
        raise NotImplementedError

    @abstractmethod
    @DeveloperAPI
    def get_extra_batches(self) -> List[SampleBatchType]:
        """Returns list of extra batches since the last call to this method.

        The list will contain all SampleBatches or
        MultiAgentBatches that the user has provided thus-far. Users can
        add these "extra batches" to an episode by calling the episode's
        `add_extra_batch([SampleBatchType])` method. This can be done from
        inside an overridden `Policy.compute_actions_from_input_dict(...,
        episodes)` or from a custom callback's `on_episode_[start|step|end]()`
        methods.

        Returns:
            List of SamplesBatches or MultiAgentBatches provided thus-far by
            the user since the last call to this method.
        """
        raise NotImplementedError


@DeveloperAPI
class SyncSampler(SamplerInput):
    """Sync SamplerInput that collects experiences when `get_data()` is called."""

    def __init__(
        self,
        *,
        worker: "RolloutWorker",
        env: BaseEnv,
        clip_rewards: Union[bool, float],
        rollout_fragment_length: int,
        count_steps_by: str = "env_steps",
        callbacks: "DefaultCallbacks",
        horizon: int = None,
        multiple_episodes_in_batch: bool = False,
        normalize_actions: bool = True,
        clip_actions: bool = False,
        soft_horizon: bool = False,
        no_done_at_end: bool = False,
        observation_fn: Optional["ObservationFunction"] = None,
        sample_collector_class: Optional[Type[SampleCollector]] = None,
        render: bool = False,
        # Obsolete.
        policies=None,
        policy_mapping_fn=None,
        preprocessors=None,
        obs_filters=None,
        tf_sess=None,
    ):
        """Initializes a SyncSampler instance.

        Args:
            worker: The RolloutWorker that will use this Sampler for sampling.
            env: Any Env object. Will be converted into an RLlib BaseEnv.
            clip_rewards: True for +/-1.0 clipping,
                actual float value for +/- value clipping. False for no
                clipping.
            rollout_fragment_length: The length of a fragment to collect
                before building a SampleBatch from the data and resetting
                the SampleBatchBuilder object.
            count_steps_by: One of "env_steps" (default) or "agent_steps".
                Use "agent_steps", if you want rollout lengths to be counted
                by individual agent steps. In a multi-agent env,
                a single env_step contains one or more agent_steps, depending
                on how many agents are present at any given time in the
                ongoing episode.
            callbacks: The Callbacks object to use when episode
                events happen during rollout.
            horizon: Hard-reset the Env after this many timesteps.
            multiple_episodes_in_batch: Whether to pack multiple
                episodes into each batch. This guarantees batches will be
                exactly `rollout_fragment_length` in size.
            normalize_actions: Whether to normalize actions to the
                action space's bounds.
            clip_actions: Whether to clip actions according to the
                given action_space's bounds.
            soft_horizon: If True, calculate bootstrapped values as if
                episode had ended, but don't physically reset the environment
                when the horizon is hit.
            no_done_at_end: Ignore the done=True at the end of the
                episode and instead record done=False.
            observation_fn: Optional multi-agent observation func to use for
                preprocessing observations.
            sample_collector_class: An optional Samplecollector sub-class to
                use to collect, store, and retrieve environment-, model-,
                and sampler data.
            render: Whether to try to render the environment after each step.
        """
        # All of the following arguments are deprecated. They will instead be
        # provided via the passed in `worker` arg, e.g. `worker.policy_map`.
        if log_once("deprecated_sync_sampler_args"):
            if policies is not None:
                deprecation_warning(old="policies")
            if policy_mapping_fn is not None:
                deprecation_warning(old="policy_mapping_fn")
            if preprocessors is not None:
                deprecation_warning(old="preprocessors")
            if obs_filters is not None:
                deprecation_warning(old="obs_filters")
            if tf_sess is not None:
                deprecation_warning(old="tf_sess")

        self.base_env = convert_to_base_env(env)
        self.rollout_fragment_length = rollout_fragment_length
        self.horizon = horizon
        self.extra_batches = queue.Queue()
        self.perf_stats = _PerfStats(
            ema_coef=worker.policy_config.get("sampler_perf_stats_ema_coef"),
        )
        if not sample_collector_class:
            sample_collector_class = SimpleListCollector
        self.sample_collector = sample_collector_class(
            worker.policy_map,
            clip_rewards,
            callbacks,
            multiple_episodes_in_batch,
            rollout_fragment_length,
            count_steps_by=count_steps_by,
        )
        self.render = render

        if worker.policy_config.get("enable_connectors", False):
            self._env_runner = EnvRunnerV2(
                worker=worker,
                base_env=self.base_env,
                horizon=self.horizon,
                multiple_episodes_in_batch=multiple_episodes_in_batch,
                callbacks=callbacks,
                perf_stats=self.perf_stats,
                soft_horizon=soft_horizon,
                no_done_at_end=no_done_at_end,
                rollout_fragment_length=rollout_fragment_length,
                count_steps_by=count_steps_by,
                render=self.render,
            ).run()
        else:
            # Create the rollout generator to use for calls to `get_data()`.
            self._env_runner = _env_runner(
                worker,
                self.base_env,
                self.extra_batches.put,
                self.horizon,
                normalize_actions,
                clip_actions,
                multiple_episodes_in_batch,
                callbacks,
                self.perf_stats,
                soft_horizon,
                no_done_at_end,
                observation_fn,
                self.sample_collector,
                self.render,
            )
        self.metrics_queue = queue.Queue()

    @override(SamplerInput)
    def get_data(self) -> SampleBatchType:
        while True:
            item = next(self._env_runner)
            if isinstance(item, RolloutMetrics):
                self.metrics_queue.put(item)
            else:
                return item

    @override(SamplerInput)
    def get_metrics(self) -> List[RolloutMetrics]:
        completed = []
        while True:
            try:
                completed.append(
                    self.metrics_queue.get_nowait()._replace(
                        perf_stats=self.perf_stats.get()
                    )
                )
            except queue.Empty:
                break
        return completed

    @override(SamplerInput)
    def get_extra_batches(self) -> List[SampleBatchType]:
        extra = []
        while True:
            try:
                extra.append(self.extra_batches.get_nowait())
            except queue.Empty:
                break
        return extra


@DeveloperAPI
class AsyncSampler(threading.Thread, SamplerInput):
    """Async SamplerInput that collects experiences in thread and queues them.

    Once started, experiences are continuously collected in the background
    and put into a Queue, from where they can be unqueued by the caller
    of `get_data()`.
    """

    def __init__(
        self,
        *,
        worker: "RolloutWorker",
        env: BaseEnv,
        clip_rewards: Union[bool, float],
        rollout_fragment_length: int,
        count_steps_by: str = "env_steps",
        callbacks: "DefaultCallbacks",
        horizon: Optional[int] = None,
        multiple_episodes_in_batch: bool = False,
        normalize_actions: bool = True,
        clip_actions: bool = False,
        soft_horizon: bool = False,
        no_done_at_end: bool = False,
        observation_fn: Optional["ObservationFunction"] = None,
        sample_collector_class: Optional[Type[SampleCollector]] = None,
        render: bool = False,
        blackhole_outputs: bool = False,
        # Obsolete.
        policies=None,
        policy_mapping_fn=None,
        preprocessors=None,
        obs_filters=None,
        tf_sess=None,
    ):
        """Initializes an AsyncSampler instance.

        Args:
            worker: The RolloutWorker that will use this Sampler for sampling.
            env: Any Env object. Will be converted into an RLlib BaseEnv.
            clip_rewards: True for +/-1.0 clipping,
                actual float value for +/- value clipping. False for no
                clipping.
            rollout_fragment_length: The length of a fragment to collect
                before building a SampleBatch from the data and resetting
                the SampleBatchBuilder object.
            count_steps_by: One of "env_steps" (default) or "agent_steps".
                Use "agent_steps", if you want rollout lengths to be counted
                by individual agent steps. In a multi-agent env,
                a single env_step contains one or more agent_steps, depending
                on how many agents are present at any given time in the
                ongoing episode.
            horizon: Hard-reset the Env after this many timesteps.
            multiple_episodes_in_batch: Whether to pack multiple
                episodes into each batch. This guarantees batches will be
                exactly `rollout_fragment_length` in size.
            normalize_actions: Whether to normalize actions to the
                action space's bounds.
            clip_actions: Whether to clip actions according to the
                given action_space's bounds.
            blackhole_outputs: Whether to collect samples, but then
                not further process or store them (throw away all samples).
            soft_horizon: If True, calculate bootstrapped values as if
                episode had ended, but don't physically reset the environment
                when the horizon is hit.
            no_done_at_end: Ignore the done=True at the end of the
                episode and instead record done=False.
            observation_fn: Optional multi-agent observation func to use for
                preprocessing observations.
            sample_collector_class: An optional SampleCollector sub-class to
                use to collect, store, and retrieve environment-, model-,
                and sampler data.
            render: Whether to try to render the environment after each step.
        """
        # All of the following arguments are deprecated. They will instead be
        # provided via the passed in `worker` arg, e.g. `worker.policy_map`.
        if log_once("deprecated_async_sampler_args"):
            if policies is not None:
                deprecation_warning(old="policies")
            if policy_mapping_fn is not None:
                deprecation_warning(old="policy_mapping_fn")
            if preprocessors is not None:
                deprecation_warning(old="preprocessors")
            if obs_filters is not None:
                deprecation_warning(old="obs_filters")
            if tf_sess is not None:
                deprecation_warning(old="tf_sess")

        self.worker = worker

        for _, f in worker.filters.items():
            assert getattr(
                f, "is_concurrent", False
            ), "Observation Filter must support concurrent updates."

        self.base_env = convert_to_base_env(env)
        threading.Thread.__init__(self)
        self.queue = queue.Queue(5)
        self.extra_batches = queue.Queue()
        self.metrics_queue = queue.Queue()
        self.rollout_fragment_length = rollout_fragment_length
        self.horizon = horizon
        self.clip_rewards = clip_rewards
        self.daemon = True
        self.multiple_episodes_in_batch = multiple_episodes_in_batch
        self.callbacks = callbacks
        self.normalize_actions = normalize_actions
        self.clip_actions = clip_actions
        self.blackhole_outputs = blackhole_outputs
        self.soft_horizon = soft_horizon
        self.no_done_at_end = no_done_at_end
        self.perf_stats = _PerfStats(
            ema_coef=worker.policy_config.get("sampler_perf_stats_ema_coef"),
        )
        self.shutdown = False
        self.observation_fn = observation_fn
        self.render = render
        if not sample_collector_class:
            sample_collector_class = SimpleListCollector
        self.sample_collector = sample_collector_class(
            self.worker.policy_map,
            self.clip_rewards,
            self.callbacks,
            self.multiple_episodes_in_batch,
            self.rollout_fragment_length,
            count_steps_by=count_steps_by,
        )
        self.count_steps_by = count_steps_by

    @override(threading.Thread)
    def run(self):
        try:
            self._run()
        except BaseException as e:
            self.queue.put(e)
            raise e

    def _run(self):
        # We are in a thread: Switch on eager execution mode, iff framework==tf2|tfe.
        if (
            tf1
            and self.worker.policy_config.get("framework", "tf") in ["tf2", "tfe"]
            and not tf1.executing_eagerly()
        ):
            tf1.enable_eager_execution()

        if self.blackhole_outputs:
            queue_putter = lambda x: None
            extra_batches_putter = lambda x: None
        else:
            queue_putter = self.queue.put
            extra_batches_putter = lambda x: self.extra_batches.put(x, timeout=600.0)
        if self.worker.policy_config.get("enable_connectors", False):
            env_runner = EnvRunnerV2(
                worker=self.worker,
                base_env=self.base_env,
                horizon=self.horizon,
                multiple_episodes_in_batch=self.multiple_episodes_in_batch,
                callbacks=self.callbacks,
                perf_stats=self.perf_stats,
                soft_horizon=self.soft_horizon,
                no_done_at_end=self.no_done_at_end,
                rollout_fragment_length=self.rollout_fragment_length,
                count_steps_by=self.count_steps_by,
                render=self.render,
            ).run()
        else:
            env_runner = _env_runner(
                self.worker,
                self.base_env,
                extra_batches_putter,
                self.horizon,
                self.normalize_actions,
                self.clip_actions,
                self.multiple_episodes_in_batch,
                self.callbacks,
                self.perf_stats,
                self.soft_horizon,
                self.no_done_at_end,
                self.observation_fn,
                self.sample_collector,
                self.render,
            )
        while not self.shutdown:
            # The timeout variable exists because apparently, if one worker
            # dies, the other workers won't die with it, unless the timeout is
            # set to some large number. This is an empirical observation.
            item = next(env_runner)
            if isinstance(item, RolloutMetrics):
                self.metrics_queue.put(item)
            else:
                queue_putter(item)

    @override(SamplerInput)
    def get_data(self) -> SampleBatchType:
        if not self.is_alive():
            raise RuntimeError("Sampling thread has died")
        rollout = self.queue.get(timeout=600.0)

        # Propagate errors.
        if isinstance(rollout, BaseException):
            raise rollout

        return rollout

    @override(SamplerInput)
    def get_metrics(self) -> List[RolloutMetrics]:
        completed = []
        while True:
            try:
                completed.append(
                    self.metrics_queue.get_nowait()._replace(
                        perf_stats=self.perf_stats.get()
                    )
                )
            except queue.Empty:
                break
        return completed

    @override(SamplerInput)
    def get_extra_batches(self) -> List[SampleBatchType]:
        extra = []
        while True:
            try:
                extra.append(self.extra_batches.get_nowait())
            except queue.Empty:
                break
        return extra


def _env_runner(
    worker: "RolloutWorker",
    base_env: BaseEnv,
    extra_batch_callback: Callable[[SampleBatchType], None],
    horizon: Optional[int],
    normalize_actions: bool,
    clip_actions: bool,
    multiple_episodes_in_batch: bool,
    callbacks: "DefaultCallbacks",
    perf_stats: _PerfStats,
    soft_horizon: bool,
    no_done_at_end: bool,
    observation_fn: "ObservationFunction",
    sample_collector: Optional[SampleCollector] = None,
    render: bool = None,
) -> Iterator[SampleBatchType]:
    """This implements the common experience collection logic.

    Args:
        worker: Reference to the current rollout worker.
        base_env: Env implementing BaseEnv.
        extra_batch_callback: function to send extra batch data to.
        horizon: Horizon of the episode.
        multiple_episodes_in_batch: Whether to pack multiple
            episodes into each batch. This guarantees batches will be exactly
            `rollout_fragment_length` in size.
        normalize_actions: Whether to normalize actions to the action
            space's bounds.
        clip_actions: Whether to clip actions to the space range.
        callbacks: User callbacks to run on episode events.
        perf_stats: Record perf stats into this object.
        soft_horizon: Calculate rewards but don't reset the
            environment when the horizon is hit.
        no_done_at_end: Ignore the done=True at the end of the episode
            and instead record done=False.
        observation_fn: Optional multi-agent
            observation func to use for preprocessing observations.
        sample_collector: An optional
            SampleCollector object to use.
        render: Whether to try to render the environment after each
            step.

    Yields:
        Object containing state, action, reward, terminal condition,
        and other fields as dictated by `policy`.
    """

    # May be populated with used for image rendering
    simple_image_viewer: Optional["SimpleImageViewer"] = None

    # Try to get Env's `max_episode_steps` prop. If it doesn't exist, ignore
    # error and continue with max_episode_steps=None.
    max_episode_steps = None
    try:
        max_episode_steps = base_env.get_sub_environments()[0].spec.max_episode_steps
    except Exception:
        pass

    # Trainer has a given `horizon` setting.
    if horizon:
        # `horizon` is larger than env's limit.
        if max_episode_steps and horizon > max_episode_steps:
            # Try to override the env's own max-step setting with our horizon.
            # If this won't work, throw an error.
            try:
                base_env.get_sub_environments()[0].spec.max_episode_steps = horizon
                base_env.get_sub_environments()[0]._max_episode_steps = horizon
            except Exception:
                raise ValueError(
                    "Your `horizon` setting ({}) is larger than the Env's own "
                    "timestep limit ({}), which seems to be unsettable! Try "
                    "to increase the Env's built-in limit to be at least as "
                    "large as your wanted `horizon`.".format(horizon, max_episode_steps)
                )
    # Otherwise, set Trainer's horizon to env's max-steps.
    elif max_episode_steps:
        horizon = max_episode_steps
        logger.debug(
            "No episode horizon specified, setting it to Env's limit ({}).".format(
                max_episode_steps
            )
        )
    # No horizon/max_episode_steps -> Episodes may be infinitely long.
    else:
        horizon = float("inf")
        logger.debug("No episode horizon specified, assuming inf.")

    def new_episode(env_id):
        episode = Episode(
            worker.policy_map,
            worker.policy_mapping_fn,
            # SimpleListCollector will find or create a
            # simple_list_collector._PolicyCollector as batch_builder
            # for this episode later. Here we simply provide a None factory.
            lambda: None,  # batch_builder_factory
            extra_batch_callback,
            env_id=env_id,
            worker=worker,
        )
        # Call each policy's Exploration.on_episode_start method.
        # Note: This may break the exploration (e.g. ParameterNoise) of
        # policies in the `policy_map` that have not been recently used
        # (and are therefore stashed to disk). However, we certainly do not
        # want to loop through all (even stashed) policies here as that
        # would counter the purpose of the LRU policy caching.
        for p in worker.policy_map.cache.values():
            if getattr(p, "exploration", None) is not None:
                p.exploration.on_episode_start(
                    policy=p,
                    environment=base_env,
                    episode=episode,
                    tf_sess=p.get_session(),
                )
        callbacks.on_episode_start(
            worker=worker,
            base_env=base_env,
            policies=worker.policy_map,
            episode=episode,
            env_index=env_id,
        )
        return episode

    active_episodes: Dict[EnvID, Episode] = _NewEpisodeDefaultDict(new_episode)

    # Before the very first poll (this will reset all vector sub-environments):
    # Call custom `before_sub_environment_reset` callbacks for all sub-environments.
    for env_id, sub_env in base_env.get_sub_environments(as_dict=True).items():
        callbacks.before_sub_environment_reset(
            worker=worker,
            sub_environment=sub_env,
            env_index=env_id,
        )

    while True:
        perf_stats.incr("iters", 1)

        t0 = time.time()
        # Get observations from all ready agents.
        # types: MultiEnvDict, MultiEnvDict, MultiEnvDict, MultiEnvDict, ...
        (
            unfiltered_obs,
            rewards,
            dones,
            truncateds,
            infos,
            off_policy_actions,
        ) = base_env.poll()
        env_poll_time = time.time() - t0

        if log_once("env_returns"):
            logger.info("Raw obs from env: {}".format(summarize(unfiltered_obs)))
            logger.info("Info return from env: {}".format(summarize(infos)))

        # Process observations and prepare for policy evaluation.
        t1 = time.time()
        # types: Set[EnvID], Dict[PolicyID, List[_PolicyEvalData]],
        #       List[Union[RolloutMetrics, SampleBatchType]]
        active_envs, to_eval, outputs = _process_observations(
            worker=worker,
            base_env=base_env,
            active_episodes=active_episodes,
            unfiltered_obs=unfiltered_obs,
            rewards=rewards,
            dones=dones,
            truncateds=truncateds,
            infos=infos,
            horizon=horizon,
            multiple_episodes_in_batch=multiple_episodes_in_batch,
            callbacks=callbacks,
            soft_horizon=soft_horizon,
            no_done_at_end=no_done_at_end,
            observation_fn=observation_fn,
            sample_collector=sample_collector,
        )
        perf_stats.incr("raw_obs_processing_time", time.time() - t1)
        for o in outputs:
            yield o

        # Do batched policy eval (accross vectorized envs).
        t2 = time.time()
        # types: Dict[PolicyID, Tuple[TensorStructType, StateBatch, dict]]
        eval_results = _do_policy_eval(
            to_eval=to_eval,
            policies=worker.policy_map,
            sample_collector=sample_collector,
            active_episodes=active_episodes,
        )
        perf_stats.incr("inference_time", time.time() - t2)

        # Process results and update episode state.
        t3 = time.time()
        actions_to_send: Dict[
            EnvID, Dict[AgentID, EnvActionType]
        ] = _process_policy_eval_results(
            to_eval=to_eval,
            eval_results=eval_results,
            active_episodes=active_episodes,
            active_envs=active_envs,
            off_policy_actions=off_policy_actions,
            policies=worker.policy_map,
            normalize_actions=normalize_actions,
            clip_actions=clip_actions,
        )
        perf_stats.incr("action_processing_time", time.time() - t3)

        # Return computed actions to ready envs. We also send to envs that have
        # taken off-policy actions; those envs are free to ignore the action.
        t4 = time.time()
        base_env.send_actions(actions_to_send)
        perf_stats.incr("env_wait_time", env_poll_time + time.time() - t4)

        # Try to render the env, if required.
        if render:
            t5 = time.time()
            # Render can either return an RGB image (uint8 [w x h x 3] numpy
            # array) or take care of rendering itself (returning True).
            rendered = base_env.try_render()
            # Rendering returned an image -> Display it in a SimpleImageViewer.
            if isinstance(rendered, np.ndarray) and len(rendered.shape) == 3:
                # ImageViewer not defined yet, try to create one.
                if simple_image_viewer is None:
                    try:
                        from gym.envs.classic_control.rendering import SimpleImageViewer

                        simple_image_viewer = SimpleImageViewer()
                    except (ImportError, ModuleNotFoundError):
                        render = False  # disable rendering
                        logger.warning(
                            "Could not import gym.envs.classic_control."
                            "rendering! Try `pip install gym[all]`."
                        )
                if simple_image_viewer:
                    simple_image_viewer.imshow(rendered)
            elif rendered not in [True, False, None]:
                raise ValueError(
                    f"The env's ({base_env}) `try_render()` method returned an"
                    " unsupported value! Make sure you either return a "
                    "uint8/w x h x 3 (RGB) image or handle rendering in a "
                    "window and then return `True`."
                )
            perf_stats.incr("env_render_time", time.time() - t5)


def _process_observations(
    *,
    worker: "RolloutWorker",
    base_env: BaseEnv,
    active_episodes: Dict[EnvID, Episode],
    unfiltered_obs: Dict[EnvID, Dict[AgentID, EnvObsType]],
    rewards: Dict[EnvID, Dict[AgentID, float]],
    dones: Dict[EnvID, Dict[AgentID, bool]],
    truncateds: Dict[EnvID, Dict[AgentID, bool]],
    infos: Dict[EnvID, Dict[AgentID, EnvInfoDict]],
    horizon: int,
    multiple_episodes_in_batch: bool,
    callbacks: "DefaultCallbacks",
    soft_horizon: bool,
    no_done_at_end: bool,
    observation_fn: "ObservationFunction",
    sample_collector: SampleCollector,
) -> Tuple[
    Set[EnvID],
    Dict[PolicyID, List[_PolicyEvalData]],
    List[Union[RolloutMetrics, SampleBatchType]],
]:
    """Record new data from the environment and prepare for policy evaluation.

    Args:
        worker: Reference to the current rollout worker.
        base_env: Env implementing BaseEnv.
        active_episodes: Mapping from
            episode ID to currently ongoing Episode object.
        unfiltered_obs: Doubly keyed dict of env-ids -> agent ids
            -> unfiltered observation tensor, returned by a `BaseEnv.poll()`
            call.
        rewards: Doubly keyed dict of env-ids -> agent ids ->
            rewards tensor, returned by a `BaseEnv.poll()` call.
        dones: Doubly keyed dict of env-ids -> agent ids ->
            boolean done flags, returned by a `BaseEnv.poll()` call.
        truncateds: Doubly keyed dict of env-ids -> agent ids ->
            boolean truncated flags, returned by a `BaseEnv.poll()` call.
        infos: Doubly keyed dict of env-ids -> agent ids ->
            info dicts, returned by a `BaseEnv.poll()` call.
        horizon: Horizon of the episode.
        multiple_episodes_in_batch: Whether to pack multiple
            episodes into each batch. This guarantees batches will be exactly
            `rollout_fragment_length` in size.
        callbacks: User callbacks to run on episode events.
        soft_horizon: Calculate rewards but don't reset the
            environment when the horizon is hit.
        no_done_at_end: Ignore the done=True at the end of the episode
            and instead record done=False.
        observation_fn: Optional multi-agent
            observation func to use for preprocessing observations.
        sample_collector: The SampleCollector object
            used to store and retrieve environment samples.

    Returns:
        Tuple consisting of 1) active_envs: Set of non-terminated env ids.
        2) to_eval: Map of policy_id to list of agent _PolicyEvalData.
        3) outputs: List of metrics and samples to return from the sampler.
    """

    # Output objects.
    active_envs: Set[EnvID] = set()
    to_eval: Dict[PolicyID, List[_PolicyEvalData]] = defaultdict(list)
    outputs: List[Union[RolloutMetrics, SampleBatchType]] = []

    # For each (vectorized) sub-environment.
    # types: EnvID, Dict[AgentID, EnvObsType]
    for env_id, all_agents_obs in unfiltered_obs.items():
        is_new_episode: bool = env_id not in active_episodes
        episode: Episode = active_episodes[env_id]

        # Check for env_id having returned an error instead of a multi-agent obs dict.
        # This is how our BaseEnv can tell the caller to `poll()` that one of its
        # sub-environments is faulty and should be restarted (and the ongoing episode
        # should not be used for training).
        if isinstance(all_agents_obs, Exception):
            episode.is_faulty = True
            assert dones[env_id]["__all__"] is True, (
                f"ERROR: When a sub-environment (env-id {env_id}) returns an error "
                "as observation, the dones[__all__] flag must also be set to True!"
            )
            # This will be filled with dummy observations below.
            all_agents_obs = {}

        if not is_new_episode:
            sample_collector.episode_step(episode)
            episode._add_agent_rewards(rewards[env_id])

        # Check episode termination conditions.
        if dones[env_id]["__all__"] or episode.length >= horizon:
            hit_horizon = episode.length >= horizon and not dones[env_id]["__all__"]
            all_agents_done = True
            atari_metrics: List[RolloutMetrics] = _fetch_atari_metrics(base_env)
            if not episode.is_faulty:
                if atari_metrics is not None:
                    for m in atari_metrics:
                        outputs.append(
                            m._replace(
                                custom_metrics=episode.custom_metrics,
                                hist_data=episode.hist_data,
                            )
                        )
                else:
                    outputs.append(
                        RolloutMetrics(
                            episode.length,
                            episode.total_reward,
                            dict(episode.agent_rewards),
                            episode.custom_metrics,
                            {},
                            episode.hist_data,
                            episode.media,
                        )
                    )
            else:
                # Add metrics about a faulty episode.
                outputs.append(RolloutMetrics(episode_faulty=True))
            # Check whether we have to create a fake-last observation
            # for some agents (the environment is not required to do so if
            # dones[__all__]=True).
            for ag_id in episode.get_agents():
                if not episode.last_done_for(ag_id) and ag_id not in all_agents_obs:
                    # Create a fake (all-0s) observation.
                    obs_sp = worker.policy_map[
                        episode.policy_for(ag_id)
                    ].observation_space
                    obs_sp = getattr(obs_sp, "original_space", obs_sp)
                    all_agents_obs[ag_id] = tree.map_structure(
                        np.zeros_like, obs_sp.sample()
                    )
        else:
            hit_horizon = False
            all_agents_done = False
            active_envs.add(env_id)

        # Custom observation function is applied before preprocessing.
        if observation_fn:
            all_agents_obs: Dict[AgentID, EnvObsType] = observation_fn(
                agent_obs=all_agents_obs,
                worker=worker,
                base_env=base_env,
                policies=worker.policy_map,
                episode=episode,
            )
            if not isinstance(all_agents_obs, dict):
                raise ValueError("observe() must return a dict of agent observations")

        common_infos = infos[env_id].get("__common__", {})
        episode._set_last_info("__common__", common_infos)

        # For each agent in the environment.
        # types: AgentID, EnvObsType
        for agent_id, raw_obs in all_agents_obs.items():
            assert agent_id != "__all__"

            last_observation: EnvObsType = episode.last_observation_for(agent_id)
            agent_done = bool(all_agents_done or dones[env_id].get(agent_id))
            agent_truncated = truncateds[env_id].get(agent_id, False)

            # A new agent (initial obs) is already done -> Skip entirely.
            if last_observation is None and agent_done:
                continue

            policy_id: PolicyID = episode.policy_for(agent_id)

            preprocessor = _get_or_raise(worker.preprocessors, policy_id)
            prep_obs: EnvObsType = raw_obs
            if preprocessor is not None:
                prep_obs = preprocessor.transform(raw_obs)
                if log_once("prep_obs"):
                    logger.info("Preprocessed obs: {}".format(summarize(prep_obs)))
            filtered_obs: EnvObsType = _get_or_raise(worker.filters, policy_id)(
                prep_obs
            )
            if log_once("filtered_obs"):
                logger.info("Filtered obs: {}".format(summarize(filtered_obs)))

            episode._set_last_observation(agent_id, filtered_obs)
            episode._set_last_raw_obs(agent_id, raw_obs)
            episode._set_last_done(agent_id, agent_done)
            episode._set_last_truncated(agent_id, agent_truncated)
            # Infos from the environment.
            agent_infos = infos[env_id].get(agent_id, {})
            episode._set_last_info(agent_id, agent_infos)

            # Record transition info if applicable.
            if last_observation is None:
                sample_collector.add_init_obs(
                    episode,
                    agent_id,
                    env_id,
                    policy_id,
                    episode.length - 1,
                    filtered_obs,
                    agent_infos,
                )
            else:
                # Add actions, rewards, next-obs to collectors.
                values_dict = {
                    SampleBatch.T: episode.length - 1,
                    SampleBatch.ENV_ID: env_id,
                    SampleBatch.AGENT_INDEX: episode._agent_index(agent_id),
                    # Action (slot 0) taken at timestep t.
                    SampleBatch.ACTIONS: episode.last_action_for(agent_id),
                    # Reward received after taking a at timestep t.
                    SampleBatch.REWARDS: rewards[env_id].get(agent_id, 0.0),
                    # After taking action=a, did we reach terminal?
                    SampleBatch.DONES: (
                        False
                        if (no_done_at_end or (hit_horizon and soft_horizon))
                        else agent_done
                    ),
                    # Was the episode truncated artificially
                    # (e.g. b/c of some time limit)?
                    SampleBatch.TRUNCATEDS: agent_truncated,
                    # Next observation.
                    SampleBatch.NEXT_OBS: filtered_obs,
                }
                # Add extra-action-fetches (policy-inference infos) to
                # collectors.
                pol = worker.policy_map[policy_id]
                for key, value in episode.last_extra_action_outs_for(agent_id).items():
                    if key in pol.view_requirements:
                        values_dict[key] = value
                # Env infos for this agent.
                if SampleBatch.INFOS in pol.view_requirements:
                    values_dict[SampleBatch.INFOS] = agent_infos
                sample_collector.add_action_reward_next_obs(
                    episode.episode_id,
                    agent_id,
                    env_id,
                    policy_id,
                    agent_done,
                    values_dict,
                )

            if not agent_done:
                item = _PolicyEvalData(
                    env_id,
                    agent_id,
                    filtered_obs,
                    agent_infos,
                    None
                    if last_observation is None
                    else episode.rnn_state_for(agent_id),
                    None
                    if last_observation is None
                    else episode.last_action_for(agent_id),
                    rewards[env_id].get(agent_id, 0.0),
                )
                to_eval[policy_id].append(item)

        # Invoke the `on_episode_step` callback after the step is logged
        # to the episode.
        # Exception: The very first env.poll() call causes the env to get reset
        # (no step taken yet, just a single starting observation logged).
        # We need to skip this callback in this case.
        if not episode.is_faulty and episode.length > 0:
            callbacks.on_episode_step(
                worker=worker,
                base_env=base_env,
                policies=worker.policy_map,
                episode=episode,
                env_index=env_id,
            )

        # Episode is done for all agents (dones[__all__] == True)
        # or we hit the horizon.
        if all_agents_done:
            is_done = dones[env_id]["__all__"]
            check_dones = is_done and not no_done_at_end

            # If, we are not allowed to pack the next episode into the same
            # SampleBatch (batch_mode=complete_episodes) -> Build the
            # MultiAgentBatch from a single episode and add it to "outputs".
            # Otherwise, just postprocess and continue collecting across
            # episodes.
            # If an episode was marked faulty, perform regular postprocessing
            # (to e.g. properly flush and clean up the SampleCollector's buffers),
            # but then discard the entire batch and don't return it.
            if not episode.is_faulty or episode.length > 0:
                ma_sample_batch = sample_collector.postprocess_episode(
                    episode,
                    is_done=is_done or (hit_horizon and not soft_horizon),
                    check_dones=check_dones,
                    build=episode.is_faulty or not multiple_episodes_in_batch,
                )
            if not episode.is_faulty:
                if ma_sample_batch:
                    outputs.append(ma_sample_batch)

                # Call each (in-memory) policy's Exploration.on_episode_end
                # method.
                # Note: This may break the exploration (e.g. ParameterNoise) of
                # policies in the `policy_map` that have not been recently used
                # (and are therefore stashed to disk). However, we certainly do not
                # want to loop through all (even stashed) policies here as that
                # would counter the purpose of the LRU policy caching.
                for p in worker.policy_map.cache.values():
                    if getattr(p, "exploration", None) is not None:
                        p.exploration.on_episode_end(
                            policy=p,
                            environment=base_env,
                            episode=episode,
                            tf_sess=p.get_session(),
                        )
                # Call custom on_episode_end callback.
                callbacks.on_episode_end(
                    worker=worker,
                    base_env=base_env,
                    policies=worker.policy_map,
                    episode=episode,
                    env_index=env_id,
                )

            # Horizon hit and we have a soft horizon (no hard env reset).
            # Keep both current obs and infos for the "new" episode's reset.
            if not episode.is_faulty and hit_horizon and soft_horizon:
                episode.soft_reset()
                resetted_obs = {env_id: all_agents_obs}
                resetted_infos = {env_id: infos[env_id]}
            # Regular done (no horizon hit). Try to reset the sub environment.
            else:
                del active_episodes[env_id]
<<<<<<< HEAD
                # The sub environment at index `env_id` might throw an exception
                # during the following `try_reset()` attempt. If configured with
                # `restart_failed_sub_environments=True`, the BaseEnv will restart
                # the affected sub environment (create a new one using its c'tor) and
                # must reset the recreated sub env right after that.
                # Should the sub environment fail indefinitely during these
                # repeated reset attempts, the entire worker will be blocked.
                # This would be ok, b/c the alternative would be the worker crashing
                # entirely.
=======

                # Call custom `before_sub_environment_reset` callback.
                sub_envs = base_env.get_sub_environments(as_dict=True)
                if env_id in sub_envs:
                    callbacks.before_sub_environment_reset(
                        worker=worker,
                        sub_environment=sub_envs[env_id],
                        env_index=env_id,
                    )

                # TODO(jungong) : This will allow a single faulty env to
                # take out the entire RolloutWorker indefinitely. Revisit.
>>>>>>> 15883cdf
                while True:
                    resetted_obs, resetted_infos = base_env.try_reset(env_id)
                    if resetted_obs is None or not isinstance(
                        resetted_obs[env_id], Exception
                    ):
                        break
                    else:
                        # Failed to reset, add metrics about a faulty episode.
                        outputs.append(RolloutMetrics(episode_faulty=True))
                # Reset not supported, drop this env from the ready list.
                if resetted_obs is None and horizon != float("inf"):
                    raise ValueError(
                        "Setting episode horizon requires reset() support "
                        "from the environment."
                    )

            # Creates a new episode if this is not async return.
            # If reset is async, we will get its result in some future poll.
            if resetted_obs is not None and resetted_obs != ASYNC_RESET_RETURN:
                new_episode: Episode = active_episodes[env_id]
                _assert_episode_not_faulty(new_episode)
                resetted_obs = resetted_obs[env_id]
                resetted_infos = resetted_infos[env_id]
                if observation_fn:
                    resetted_obs: Dict[AgentID, EnvObsType] = observation_fn(
                        agent_obs=resetted_obs,
                        worker=worker,
                        base_env=base_env,
                        policies=worker.policy_map,
                        episode=new_episode,
                    )
                # types: AgentID, EnvObsType
                for agent_id, raw_obs in resetted_obs.items():
                    policy_id: PolicyID = new_episode.policy_for(agent_id)
                    preproccessor = _get_or_raise(worker.preprocessors, policy_id)

                    prep_obs: EnvObsType = raw_obs
                    if preproccessor is not None:
                        prep_obs = preproccessor.transform(raw_obs)
                    filtered_obs: EnvObsType = _get_or_raise(worker.filters, policy_id)(
                        prep_obs
                    )
                    new_episode._set_last_raw_obs(agent_id, raw_obs)
                    new_episode._set_last_observation(agent_id, filtered_obs)

                    # Add initial obs to buffer.
                    sample_collector.add_init_obs(
                        new_episode,
                        agent_id,
                        env_id,
                        policy_id,
                        new_episode.length - 1,
                        filtered_obs,
                        resetted_infos,
                    )

                    item = _PolicyEvalData(
                        env_id,
                        agent_id,
                        filtered_obs,
                        new_episode.last_info_for(agent_id) or {},
                        new_episode.rnn_state_for(agent_id),
                        None,
                        0.0,
                    )
                    to_eval[policy_id].append(item)

    # Try to build something.
    if multiple_episodes_in_batch:
        sample_batches = (
            sample_collector.try_build_truncated_episode_multi_agent_batch()
        )
        if sample_batches:
            outputs.extend(sample_batches)

    return active_envs, to_eval, outputs


def _do_policy_eval(
    *,
    to_eval: Dict[PolicyID, List[_PolicyEvalData]],
    policies: PolicyMap,
    sample_collector: SampleCollector,
    active_episodes: Dict[EnvID, Episode],
) -> Dict[PolicyID, Tuple[TensorStructType, StateBatch, dict]]:
    """Call compute_actions on collected episode/model data to get next action.

    Args:
        to_eval: Mapping of policy IDs to lists of _PolicyEvalData objects
            (items in these lists will be the batch's items for the model
            forward pass).
        policies: Mapping from policy ID to Policy obj.
        sample_collector: The SampleCollector object to use.
        active_episodes: Mapping of EnvID to its currently active episode.

    Returns:
        Dict mapping PolicyIDs to compute_actions_from_input_dict() outputs.
    """

    eval_results: Dict[PolicyID, TensorStructType] = {}

    if log_once("compute_actions_input"):
        logger.info("Inputs to compute_actions():\n\n{}\n".format(summarize(to_eval)))

    for policy_id, eval_data in to_eval.items():
        # In case the policyID has been removed from this worker, we need to
        # re-assign policy_id and re-lookup the Policy object to use.
        try:
            policy: Policy = _get_or_raise(policies, policy_id)
        except ValueError:
            # Important: Get the policy_mapping_fn from the active
            # Episode as the policy_mapping_fn from the worker may
            # have already been changed (mapping fn stay constant
            # within one episode).
            episode = active_episodes[eval_data[0].env_id]
            _assert_episode_not_faulty(episode)
            policy_id = episode.policy_mapping_fn(
                eval_data[0].agent_id, episode, worker=episode.worker
            )
            policy: Policy = _get_or_raise(policies, policy_id)

        input_dict = sample_collector.get_inference_input_dict(policy_id)
        eval_results[policy_id] = policy.compute_actions_from_input_dict(
            input_dict,
            timestep=policy.global_timestep,
            episodes=[active_episodes[t.env_id] for t in eval_data],
        )

    if log_once("compute_actions_result"):
        logger.info(
            "Outputs of compute_actions():\n\n{}\n".format(summarize(eval_results))
        )

    return eval_results


def _process_policy_eval_results(
    *,
    to_eval: Dict[PolicyID, List[_PolicyEvalData]],
    eval_results: Dict[PolicyID, Tuple[TensorStructType, StateBatch, dict]],
    active_episodes: Dict[EnvID, Episode],
    active_envs: Set[int],
    off_policy_actions: MultiEnvDict,
    policies: Dict[PolicyID, Policy],
    normalize_actions: bool,
    clip_actions: bool,
) -> Dict[EnvID, Dict[AgentID, EnvActionType]]:
    """Process the output of policy neural network evaluation.

    Records policy evaluation results into the given episode objects and
    returns replies to send back to agents in the env.

    Args:
        to_eval: Mapping of policy IDs to lists of _PolicyEvalData objects.
        eval_results: Mapping of policy IDs to list of
            actions, rnn-out states, extra-action-fetches dicts.
        active_episodes: Mapping from episode ID to currently ongoing
            Episode object.
        active_envs: Set of non-terminated env ids.
        off_policy_actions: Doubly keyed dict of env-ids -> agent ids ->
            off-policy-action, returned by a `BaseEnv.poll()` call.
        policies: Mapping from policy ID to Policy.
        normalize_actions: Whether to normalize actions to the action
            space's bounds.
        clip_actions: Whether to clip actions to the action space's bounds.

    Returns:
        Nested dict of env id -> agent id -> actions to be sent to
        Env (np.ndarrays).
    """

    actions_to_send: Dict[EnvID, Dict[AgentID, EnvActionType]] = defaultdict(dict)

    # types: int
    for env_id in active_envs:
        actions_to_send[env_id] = {}  # at minimum send empty dict

    # types: PolicyID, List[_PolicyEvalData]
    for policy_id, eval_data in to_eval.items():
        actions: TensorStructType = eval_results[policy_id][0]
        actions = convert_to_numpy(actions)

        rnn_out_cols: StateBatch = eval_results[policy_id][1]
        extra_action_out_cols: dict = eval_results[policy_id][2]

        # In case actions is a list (representing the 0th dim of a batch of
        # primitive actions), try converting it first.
        if isinstance(actions, list):
            actions = np.array(actions)

        # Store RNN state ins/outs and extra-action fetches to episode.
        for f_i, column in enumerate(rnn_out_cols):
            extra_action_out_cols["state_out_{}".format(f_i)] = column

        policy: Policy = _get_or_raise(policies, policy_id)
        # Split action-component batches into single action rows.
        actions: List[EnvActionType] = unbatch(actions)
        # types: int, EnvActionType
        for i, action in enumerate(actions):
            # Normalize, if necessary.
            if normalize_actions:
                action_to_send = unsquash_action(action, policy.action_space_struct)
            # Clip, if necessary.
            elif clip_actions:
                action_to_send = clip_action(action, policy.action_space_struct)
            else:
                action_to_send = action

            env_id: int = eval_data[i].env_id
            agent_id: AgentID = eval_data[i].agent_id
            episode: Episode = active_episodes[env_id]
            _assert_episode_not_faulty(episode)
            episode._set_rnn_state(agent_id, [c[i] for c in rnn_out_cols])
            episode._set_last_extra_action_outs(
                agent_id, {k: v[i] for k, v in extra_action_out_cols.items()}
            )
            if env_id in off_policy_actions and agent_id in off_policy_actions[env_id]:
                episode._set_last_action(agent_id, off_policy_actions[env_id][agent_id])
            else:
                episode._set_last_action(agent_id, action)

            assert agent_id not in actions_to_send[env_id]
            # Flag actions as immutable to notify the user when trying to change it
            # and to avoid hardly traceable errors.
            tree.traverse(make_action_immutable, action_to_send, top_down=False)
            actions_to_send[env_id][agent_id] = action_to_send

    return actions_to_send


def _to_column_format(rnn_state_rows: List[List[Any]]) -> StateBatch:
    num_cols = len(rnn_state_rows[0])
    return [[row[i] for row in rnn_state_rows] for i in range(num_cols)]


def _assert_episode_not_faulty(episode):
    if episode.is_faulty:
        raise AssertionError(
            "Episodes marked as `faulty` should not be kept in the "
            f"`active_episodes` map! Episode ID={episode.episode_id}."
        )<|MERGE_RESOLUTION|>--- conflicted
+++ resolved
@@ -1107,7 +1107,16 @@
             # Regular done (no horizon hit). Try to reset the sub environment.
             else:
                 del active_episodes[env_id]
-<<<<<<< HEAD
+
+                # Call custom `before_sub_environment_reset` callback.
+                sub_envs = base_env.get_sub_environments(as_dict=True)
+                if env_id in sub_envs:
+                    callbacks.before_sub_environment_reset(
+                        worker=worker,
+                        sub_environment=sub_envs[env_id],
+                        env_index=env_id,
+                    )
+
                 # The sub environment at index `env_id` might throw an exception
                 # during the following `try_reset()` attempt. If configured with
                 # `restart_failed_sub_environments=True`, the BaseEnv will restart
@@ -1117,20 +1126,6 @@
                 # repeated reset attempts, the entire worker will be blocked.
                 # This would be ok, b/c the alternative would be the worker crashing
                 # entirely.
-=======
-
-                # Call custom `before_sub_environment_reset` callback.
-                sub_envs = base_env.get_sub_environments(as_dict=True)
-                if env_id in sub_envs:
-                    callbacks.before_sub_environment_reset(
-                        worker=worker,
-                        sub_environment=sub_envs[env_id],
-                        env_index=env_id,
-                    )
-
-                # TODO(jungong) : This will allow a single faulty env to
-                # take out the entire RolloutWorker indefinitely. Revisit.
->>>>>>> 15883cdf
                 while True:
                     resetted_obs, resetted_infos = base_env.try_reset(env_id)
                     if resetted_obs is None or not isinstance(
